--- conflicted
+++ resolved
@@ -3,13 +3,8 @@
 use std::str;
 use std::io;
 use std::thread;
-<<<<<<< HEAD
-use std::io::Write;
-use std::io::Read;
 use std::time::Duration;
-=======
 use std::io::{Write, Read, Error, Result, ErrorKind};
->>>>>>> 78468d76
 
 pub const ENCODER_DATA: u8 = 0x61;
 pub const ANALOG_MAPPING_QUERY: u8 = 0x69;
@@ -73,8 +68,7 @@
                     thread::sleep(Duration::from_millis(1));
                     continue
                 }
-            }
-        }
+            } }
     }
 
     return Ok(vec);
